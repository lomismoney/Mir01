--- conflicted
+++ resolved
@@ -88,34 +88,21 @@
                 type: object
                 example:
                   data:
-<<<<<<< HEAD
-                    id: 12
-=======
                     id: 16
->>>>>>> c4492037
                     name: 'Mrs. Justina Gaylord'
                     username: lafayette.considine
                     role: viewer
                     role_display: 檢視者
                     is_admin: false
-<<<<<<< HEAD
-                    created_at: '2025-06-16T08:28:41.000000Z'
-                    updated_at: '2025-06-16T08:28:41.000000Z'
-=======
                     created_at: '2025-06-18T01:24:06.000000Z'
                     updated_at: '2025-06-18T01:24:06.000000Z'
->>>>>>> c4492037
                 properties:
                   data:
                     type: object
                     properties:
                       id:
                         type: integer
-<<<<<<< HEAD
-                        example: 12
-=======
                         example: 16
->>>>>>> c4492037
                       name:
                         type: string
                         example: 'Mrs. Justina Gaylord'
@@ -133,17 +120,10 @@
                         example: false
                       created_at:
                         type: string
-<<<<<<< HEAD
-                        example: '2025-06-16T08:28:41.000000Z'
-                      updated_at:
-                        type: string
-                        example: '2025-06-16T08:28:41.000000Z'
-=======
                         example: '2025-06-18T01:24:06.000000Z'
                       updated_at:
                         type: string
                         example: '2025-06-18T01:24:06.000000Z'
->>>>>>> c4492037
       tags:
         - Endpoints
       security: []
@@ -692,30 +672,18 @@
                 type: object
                 example:
                   data:
-<<<<<<< HEAD
-                    id: 23
-                    name: 'Bailey Ltd'
-                    address: "85625 Gaylord Knolls\nCecilburgh, WI 02042"
-                    created_at: '2025-06-16T08:28:41.000000Z'
-                    updated_at: '2025-06-16T08:28:41.000000Z'
-=======
                     id: 11
                     name: 'Bailey Ltd'
                     address: "85625 Gaylord Knolls\nCecilburgh, WI 02042"
                     created_at: '2025-06-18T01:24:07.000000Z'
                     updated_at: '2025-06-18T01:24:07.000000Z'
->>>>>>> c4492037
                 properties:
                   data:
                     type: object
                     properties:
                       id:
                         type: integer
-<<<<<<< HEAD
-                        example: 23
-=======
                         example: 11
->>>>>>> c4492037
                       name:
                         type: string
                         example: 'Bailey Ltd'
@@ -724,17 +692,10 @@
                         example: "85625 Gaylord Knolls\nCecilburgh, WI 02042"
                       created_at:
                         type: string
-<<<<<<< HEAD
-                        example: '2025-06-16T08:28:41.000000Z'
-                      updated_at:
-                        type: string
-                        example: '2025-06-16T08:28:41.000000Z'
-=======
                         example: '2025-06-18T01:24:07.000000Z'
                       updated_at:
                         type: string
                         example: '2025-06-18T01:24:07.000000Z'
->>>>>>> c4492037
       tags:
         - 'Store Management'
       requestBody:
@@ -771,30 +732,18 @@
                 type: object
                 example:
                   data:
-<<<<<<< HEAD
-                    id: 24
-                    name: "Rempel, Gulgowski and O'Kon"
-                    address: "80841 Mya Lane Apt. 042\nLyricberg, MO 42170-0432"
-                    created_at: '2025-06-16T08:28:41.000000Z'
-                    updated_at: '2025-06-16T08:28:41.000000Z'
-=======
                     id: 12
                     name: 'Cruickshank Inc'
                     address: "532 Leuschke Causeway\nMcLaughlinstad, MI 07365"
                     created_at: '2025-06-18T01:24:07.000000Z'
                     updated_at: '2025-06-18T01:24:07.000000Z'
->>>>>>> c4492037
                 properties:
                   data:
                     type: object
                     properties:
                       id:
                         type: integer
-<<<<<<< HEAD
-                        example: 24
-=======
                         example: 12
->>>>>>> c4492037
                       name:
                         type: string
                         example: "Rempel, Gulgowski and O'Kon"
@@ -803,17 +752,10 @@
                         example: "80841 Mya Lane Apt. 042\nLyricberg, MO 42170-0432"
                       created_at:
                         type: string
-<<<<<<< HEAD
-                        example: '2025-06-16T08:28:41.000000Z'
-                      updated_at:
-                        type: string
-                        example: '2025-06-16T08:28:41.000000Z'
-=======
                         example: '2025-06-18T01:24:07.000000Z'
                       updated_at:
                         type: string
                         example: '2025-06-18T01:24:07.000000Z'
->>>>>>> c4492037
       tags:
         - 'Store Management'
     put:
@@ -830,30 +772,18 @@
                 type: object
                 example:
                   data:
-<<<<<<< HEAD
-                    id: 25
-                    name: Dach-Gaylord
-                    address: "7763 Adriel Fork\nAntoniobury, PA 31881"
-                    created_at: '2025-06-16T08:28:41.000000Z'
-                    updated_at: '2025-06-16T08:28:41.000000Z'
-=======
                     id: 13
                     name: "Rempel, Gulgowski and O'Kon"
                     address: "80841 Mya Lane Apt. 042\nLyricberg, MO 42170-0432"
                     created_at: '2025-06-18T01:24:08.000000Z'
                     updated_at: '2025-06-18T01:24:08.000000Z'
->>>>>>> c4492037
                 properties:
                   data:
                     type: object
                     properties:
                       id:
                         type: integer
-<<<<<<< HEAD
-                        example: 25
-=======
                         example: 13
->>>>>>> c4492037
                       name:
                         type: string
                         example: Dach-Gaylord
@@ -862,17 +792,10 @@
                         example: "7763 Adriel Fork\nAntoniobury, PA 31881"
                       created_at:
                         type: string
-<<<<<<< HEAD
-                        example: '2025-06-16T08:28:41.000000Z'
-                      updated_at:
-                        type: string
-                        example: '2025-06-16T08:28:41.000000Z'
-=======
                         example: '2025-06-18T01:24:08.000000Z'
                       updated_at:
                         type: string
                         example: '2025-06-18T01:24:08.000000Z'
->>>>>>> c4492037
       tags:
         - 'Store Management'
       requestBody:
@@ -926,40 +849,17 @@
                 type: object
                 example:
                   data:
-<<<<<<< HEAD
-                    id: 26
-                    name: 'Zboncak LLC'
-                    address: "828 Dorthy Glen Suite 140\nMurrayland, MI 71111-4231"
-                    created_at: '2025-06-16T08:28:41.000000Z'
-                    updated_at: '2025-06-16T08:28:41.000000Z'
-=======
                     id: 14
                     name: Hauck-Leuschke
                     address: "544 Aglae Ridge Apt. 067\nLefflerhaven, TX 58408-7043"
                     created_at: '2025-06-18T01:24:08.000000Z'
                     updated_at: '2025-06-18T01:24:08.000000Z'
->>>>>>> c4492037
                 properties:
                   data:
                     type: object
                     properties:
                       id:
                         type: integer
-<<<<<<< HEAD
-                        example: 26
-                      name:
-                        type: string
-                        example: 'Zboncak LLC'
-                      address:
-                        type: string
-                        example: "828 Dorthy Glen Suite 140\nMurrayland, MI 71111-4231"
-                      created_at:
-                        type: string
-                        example: '2025-06-16T08:28:41.000000Z'
-                      updated_at:
-                        type: string
-                        example: '2025-06-16T08:28:41.000000Z'
-=======
                         example: 14
                       name:
                         type: string
@@ -973,7 +873,6 @@
                       updated_at:
                         type: string
                         example: '2025-06-18T01:24:08.000000Z'
->>>>>>> c4492037
       tags:
         - 'User Store Management'
     post:
@@ -990,34 +889,21 @@
                 type: object
                 example:
                   data:
-<<<<<<< HEAD
-                    id: 13
-=======
                     id: 17
->>>>>>> c4492037
                     name: 'Ms. Elisabeth Okuneva'
                     username: gulgowski.asia
                     role: viewer
                     role_display: 檢視者
                     is_admin: false
-<<<<<<< HEAD
-                    created_at: '2025-06-16T08:28:41.000000Z'
-                    updated_at: '2025-06-16T08:28:41.000000Z'
-=======
                     created_at: '2025-06-18T01:24:08.000000Z'
                     updated_at: '2025-06-18T01:24:08.000000Z'
->>>>>>> c4492037
                 properties:
                   data:
                     type: object
                     properties:
                       id:
                         type: integer
-<<<<<<< HEAD
-                        example: 13
-=======
                         example: 17
->>>>>>> c4492037
                       name:
                         type: string
                         example: 'Ms. Elisabeth Okuneva'
@@ -1035,17 +921,10 @@
                         example: false
                       created_at:
                         type: string
-<<<<<<< HEAD
-                        example: '2025-06-16T08:28:41.000000Z'
-                      updated_at:
-                        type: string
-                        example: '2025-06-16T08:28:41.000000Z'
-=======
                         example: '2025-06-18T01:24:08.000000Z'
                       updated_at:
                         type: string
                         example: '2025-06-18T01:24:08.000000Z'
->>>>>>> c4492037
       tags:
         - 'User Store Management'
       requestBody:

--- conflicted
+++ resolved
@@ -243,11 +243,7 @@
 
     updateUserMutation.mutate(
       {
-<<<<<<< HEAD
-        path: { id: editingUser.id },
-=======
-        path: { id: editingUser.id, user: editingUser.id },
->>>>>>> 0804bb66
+        path: { id: editingUser.id, user: editingUser.id } as any,
         body: updateData as any, // 暫時使用 any 處理 API 類型定義問題
       },
       {
@@ -275,11 +271,8 @@
     deleteUserMutation.mutate(
       {
         id: userToDelete.id,
-<<<<<<< HEAD
-=======
         user: userToDelete.id,
->>>>>>> 0804bb66
-      },
+      } as any,
       {
         onSuccess: () => {
           toast.success("用戶刪除成功！");

'use client';

import { useState, useEffect } from 'react';
import { Button } from "@/components/ui/button";
import {
  Card,
  CardContent,
  CardDescription,
  CardHeader,
  CardTitle,
} from "@/components/ui/card";
import { Input } from "@/components/ui/input";
import { Label } from "@/components/ui/label";
import { useAuth } from '@/contexts/AuthContext';
import { useRouter, useSearchParams } from 'next/navigation';

/**
<<<<<<< HEAD
 * Renders the login page, providing a form for users to authenticate and supporting post-login redirection.
 *
 * The component automatically redirects authenticated users to the path specified by the `redirect` query parameter, or to `/dashboard` by default. All authentication logic and error handling are managed by the authentication context.
 *
 * @remark
 * If a `redirect` query parameter is present in the URL, users will be redirected to that path after successful login or if already authenticated.
=======
 * 登入頁面元件
 * 
 * 功能特色：
 * 1. 響應式登入表單設計
 * 2. 即時表單驗證
 * 3. 整合 AuthContext 的統一認證邏輯
 * 4. 自動重導向功能
 * 5. 無障礙支援 (Label 關聯、鍵盤導航)
 * 6. 支援 redirect 參數，登入後跳轉到原始請求頁面
>>>>>>> 327744a6
 */
export default function LoginPage() {
  // 表單狀態管理
  const [username, setUsername] = useState('');
  const [password, setPassword] = useState('');
  const [isSubmitting, setIsSubmitting] = useState(false);
  
  // 認證和路由 Hooks
  const { login, isAuthenticated } = useAuth();
  const router = useRouter();
  const searchParams = useSearchParams();
  
  // 獲取 redirect 參數
  const redirectPath = searchParams.get('redirect') || '/dashboard';
  
  // 已登入用戶自動重定向
  useEffect(() => {
    if (isAuthenticated) {
      router.push(redirectPath);
    }
  }, [isAuthenticated, redirectPath, router]);

  /**
   * 處理登入表單提交
   * 
   * @param e - 表單提交事件
   * 
   * 功能流程：
   * 1. 防止表單預設提交行為
   * 2. 設定提交中狀態
   * 3. 呼叫 AuthContext 的 login 方法
   * 4. 成功時重導向到原始請求頁面或儀表板
   * 5. 錯誤處理由 AuthContext 統一管理
   */
  const handleLogin = async (e: React.FormEvent) => {
    e.preventDefault();
    setIsSubmitting(true);
    
    try {
      // 使用 AuthContext 的統一登入方法
      await login({ username, password });
      
      // 登入成功，重導向到原始請求頁面或儀表板
      router.push(redirectPath);
    } catch {
      // 錯誤處理已在 AuthContext 中統一管理
      // 錯誤已透過 toast 顯示給用戶，此處不需要額外處理
    } finally {
      setIsSubmitting(false);
    }
  };

  return (
    <div className="flex items-center justify-center min-h-screen bg-muted/40">
      <Card className="w-full max-w-sm">
        <CardHeader>
          <CardTitle className="text-2xl">登入</CardTitle>
          <CardDescription>
            請輸入您的帳號密碼以登入系統。
          </CardDescription>
        </CardHeader>
        <CardContent>
          <form onSubmit={handleLogin}>
            <div className="grid gap-4">
              {/* 使用者名稱輸入欄位 */}
              <div className="grid gap-2">
                <Label htmlFor="username">帳號</Label>
                <Input
                  id="username"
                  type="text"
                  placeholder="superadmin"
                  required
                  value={username}
                  onChange={(e) => setUsername(e.target.value)}
                  disabled={isSubmitting}
                />
              </div>
              
              {/* 密碼輸入欄位 */}
              <div className="grid gap-2">
                <Label htmlFor="password">密碼</Label>
                <Input
                  id="password"
                  type="password"
                  required
                  value={password}
                  onChange={(e) => setPassword(e.target.value)}
                  disabled={isSubmitting}
                />
              </div>
              
              {/* 登入按鈕 - 根據提交狀態顯示不同文字和停用狀態 */}
              <Button 
                type="submit" 
                className="w-full" 
                disabled={isSubmitting}
              >
                {isSubmitting ? '登入中...' : '登入'}
              </Button>
            </div>
          </form>
        </CardContent>
      </Card>
    </div>
  );
} <|MERGE_RESOLUTION|>--- conflicted
+++ resolved
@@ -15,14 +15,6 @@
 import { useRouter, useSearchParams } from 'next/navigation';
 
 /**
-<<<<<<< HEAD
- * Renders the login page, providing a form for users to authenticate and supporting post-login redirection.
- *
- * The component automatically redirects authenticated users to the path specified by the `redirect` query parameter, or to `/dashboard` by default. All authentication logic and error handling are managed by the authentication context.
- *
- * @remark
- * If a `redirect` query parameter is present in the URL, users will be redirected to that path after successful login or if already authenticated.
-=======
  * 登入頁面元件
  * 
  * 功能特色：
@@ -32,7 +24,6 @@
  * 4. 自動重導向功能
  * 5. 無障礙支援 (Label 關聯、鍵盤導航)
  * 6. 支援 redirect 參數，登入後跳轉到原始請求頁面
->>>>>>> 327744a6
  */
 export default function LoginPage() {
   // 表單狀態管理

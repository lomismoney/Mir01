import { useQuery, useMutation, useQueryClient } from '@tanstack/react-query';
import { apiClient } from '@/lib/apiClient';
import { parseApiErrorMessage } from '@/types/error';
import { CreateStoreRequest, UpdateStoreRequest, ProductFilters } from '@/types/api-helpers';

/**
 * API Hooks - 商品管理
 * 使用生成的 API 類型定義進行類型安全的資料操作
 */

/**
 * 查詢金鑰定義
 * 
 * 統一管理所有 React Query 的查詢金鑰，
 * 確保快取鍵值的一致性和可維護性
 */
export const QUERY_KEYS = {
    PRODUCTS: ['products'] as const,
    PRODUCT: (id: number) => ['products', id] as const,
    USERS: ['users'] as const,
    USER: (id: number) => ['users', id] as const,
    CATEGORIES: ['categories'] as const,
    ATTRIBUTES: ['attributes'] as const,
};

/**
 * 商品列表查詢 Hook（完整篩選版本 - TD-004 解決方案）
 * 
 * 功能特性：
 * 1. 支援完整的後端篩選參數（product_name, store_id, category_id, low_stock, out_of_stock）
 * 2. 智能查詢鍵結構，支援所有篩選參數的精確緩存
 * 3. 向後相容舊版 search 參數
 * 4. 高效能緩存策略，減少不必要的 API 請求
 * 
 * @param filters - 篩選參數物件，包含所有可用的篩選條件
 * @returns React Query 查詢結果
 */
export function useProducts(filters: ProductFilters = {}) {
    return useQuery({
        queryKey: [...QUERY_KEYS.PRODUCTS, filters],
        queryFn: async () => {
            // 構建查詢參數，移除 undefined 值
            const queryParams: Record<string, string | number | boolean> = {};
            
            if (filters.product_name) queryParams.product_name = filters.product_name;
            if (filters.store_id !== undefined) queryParams.store_id = filters.store_id;
            if (filters.category_id !== undefined) queryParams.category_id = filters.category_id;
            if (filters.low_stock !== undefined) queryParams.low_stock = filters.low_stock;
            if (filters.out_of_stock !== undefined) queryParams.out_of_stock = filters.out_of_stock;
            if (filters.search) queryParams.search = filters.search; // 向後相容性
            if (filters.page !== undefined) queryParams.page = filters.page;
            if (filters.per_page !== undefined) queryParams.per_page = filters.per_page;

            const { data, error } = await apiClient.GET('/api/products', {
                params: { 
                    query: Object.keys(queryParams).length > 0 ? queryParams : undefined 
                }
            });
            
            if (error) {
                throw new Error('獲取商品列表失敗');
            }

            return data;
        },
        
        // 🚀 體驗優化配置
        placeholderData: (previousData) => previousData, // 篩選時保持舊資料，避免載入閃爍
        refetchOnMount: false,       // 依賴全域 staleTime
        refetchOnWindowFocus: false, // 後台管理系統不需要窗口聚焦刷新
        staleTime: 5 * 60 * 1000,   // 5 分鐘緩存，提升篩選體驗
    });
}

/**
 * 單個商品查詢 Hook
 * 
 * @param id - 商品 ID
 * @returns React Query 查詢結果
 */
export function useProduct(id: number) {
    return useQuery({
        queryKey: QUERY_KEYS.PRODUCT(id),
        queryFn: async () => {
            const { data, error } = await apiClient.GET('/api/products/{id}', {
                params: { path: { id } }
            });
            
            if (error) {
                throw new Error('獲取商品失敗');
            }
            return data;
        },
        enabled: !!id, // 只有當 id 存在時才執行查詢
    });
}

<<<<<<< HEAD
// 導入由 openapi-typescript 生成的精確商品創建類型
type CreateProductRequestBody = import('@/types/api').paths["/api/products"]["post"]["requestBody"]["content"]["application/json"];
=======
/**
 * 商品詳情查詢 Hook - 專為編輯功能設計
 * 
 * 此 Hook 專門用於商品編輯嚮導，提供完整的商品資訊：
 * 1. SPU 基本資訊 (name, description, category)
 * 2. 商品屬性列表 (attributes)
 * 3. 所有 SKU 變體詳情 (variants with attribute values)
 * 4. 庫存資訊 (inventory per store)
 * 
 * @param productId - 商品 ID
 * @returns React Query 查詢結果，包含完整的商品結構
 */
export function useProductDetail(productId: number | string | undefined) {
    // 確保 productId 是有效的數字
    const numericId = productId ? Number(productId) : undefined;
    
    return useQuery({
        queryKey: [...QUERY_KEYS.PRODUCT(numericId!), 'detail'],
        queryFn: async () => {
            if (!numericId) {
                throw new Error('商品 ID 無效');
            }

            const { data, error } = await apiClient.GET('/api/products/{id}', {
                params: { path: { id: numericId } }
            });
            
            if (error) {
                const errorMessage = parseApiErrorMessage(error);
                throw new Error(errorMessage || '獲取商品詳情失敗');
            }

            return data;
        },
        enabled: !!numericId, // 只有當有效的 ID 存在時才執行查詢
        staleTime: 5 * 60 * 1000, // 5 分鐘緩存時間，編輯期間避免重複請求
        retry: 2, // 失敗時重試 2 次
    });
}

// 商品創建端點暫時未定義 - 等待後端實現
>>>>>>> c4492037

// 導入由 openapi-typescript 生成的精確類型
type CreateProductRequestBody = import('@/types/api').paths["/api/products"]["post"]["requestBody"]["content"]["application/json"];

/**
<<<<<<< HEAD
 * 創建商品的 Hook
 * 
 * 支援 SPU/SKU 架構的商品創建：
 * 1. 創建 SPU (Standard Product Unit) - 商品主體
 * 2. 關聯商品屬性 (如顏色、尺寸等規格類型)
 * 3. 創建 SKU (Stock Keeping Unit) - 具體的庫存單位變體
 * 4. 為每個 SKU 在所有門市自動建立初始庫存記錄
=======
 * 創建商品的 Hook (SPU/SKU 架構)
 * 
 * 支援完整的 SPU/SKU 商品創建流程：
 * 1. 創建 SPU (Standard Product Unit) - 標準商品單位
 * 2. 關聯商品屬性 (attributes)
 * 3. 創建 SKU 變體 (variants) - 庫存保管單位
 * 4. 自動初始化所有門市的庫存記錄
>>>>>>> c4492037
 * 
 * @returns React Query 變更結果
 */
export function useCreateProduct() {
<<<<<<< HEAD
  const queryClient = useQueryClient();
  
  return useMutation({
    mutationFn: async (body: CreateProductRequestBody) => {
      const { data, error } = await apiClient.POST('/api/products', { body });
      
      if (error) {
        // 使用類型安全的錯誤處理
        const errorMessage = parseApiErrorMessage(error) || '創建商品失敗';
        throw new Error(errorMessage);
      }
      
      return data;
    },
    onSuccess: () => {
      // 成功後更新快取
      queryClient.invalidateQueries({ queryKey: ['products'] });
    },
  });
=======
    const queryClient = useQueryClient();

    return useMutation({
        mutationFn: async (productData: CreateProductRequestBody) => {
            const { data, error } = await apiClient.POST('/api/products', {
                body: productData
            });
            
            if (error) {
                const errorMessage = parseApiErrorMessage(error);
                throw new Error(errorMessage);
            }
            
            return data;
        },
        onSuccess: (data) => {
            // 成功後更新快取並顯示成功訊息
            queryClient.invalidateQueries({ queryKey: ['products'] });
            
            // 使用 toast 顯示成功訊息
            if (typeof window !== 'undefined') {
                const { toast } = require('sonner');
                toast.success('商品創建成功！', {
                    description: `商品「${data?.data?.name}」已成功創建，包含 ${data?.data?.variants?.length || 0} 個 SKU 變體。`
                });
            }
        },
        onError: (error) => {
            // 錯誤處理並顯示錯誤訊息
            if (typeof window !== 'undefined') {
                const { toast } = require('sonner');
                toast.error('商品創建失敗', {
                    description: error.message || '請檢查輸入資料並重試。'
                });
            }
        },
    });
>>>>>>> c4492037
}

// 導入由 openapi-typescript 生成的精確類型
type UpdateProductRequestBody = import('@/types/api').paths["/api/products/{id}"]["put"]["requestBody"]["content"]["application/json"];

/**
 * 更新商品的 Hook (SPU/SKU 架構升級版)
 * 
 * 支援完整的 SPU/SKU 商品更新流程：
 * 1. 更新 SPU (Standard Product Unit) - 標準商品單位
 * 2. 重新關聯商品屬性 (attributes)
 * 3. 智能 SKU 變體管理 (variants) - 新增/修改/刪除
 * 4. 自動同步所有門市的庫存記錄
 * 
 * @returns React Query 變更結果
 */
export function useUpdateProduct() {
    const queryClient = useQueryClient();

    return useMutation({
        mutationFn: async ({ id, ...productData }: { id: number } & UpdateProductRequestBody) => {
            const { data, error } = await apiClient.PUT('/api/products/{id}', {
                params: { path: { id } },
                body: productData
            });
            
            if (error) {
                const errorMessage = parseApiErrorMessage(error);
                throw new Error(errorMessage || '更新商品失敗');
            }
            
            return data;
        },
        onSuccess: (data, variables) => {
            // 成功後更新快取並顯示成功訊息
            queryClient.invalidateQueries({ queryKey: ['products'] });
            queryClient.invalidateQueries({ queryKey: QUERY_KEYS.PRODUCT(variables.id) });
            queryClient.invalidateQueries({ queryKey: [...QUERY_KEYS.PRODUCT(variables.id), 'detail'] });
            
            // 🎯 在 Hook 層級不顯示 toast，讓組件層級處理
            // 這樣可以提供更靈活的用戶反饋控制
        },
        onError: (error) => {
            // 錯誤處理並顯示錯誤訊息
            if (typeof window !== 'undefined') {
                const { toast } = require('sonner');
                toast.error('商品更新失敗', {
                    description: error.message || '請檢查輸入資料並重試。'
                });
            }
        },
    });
}

/**
 * 刪除商品的 Hook
 * 
 * @returns React Query 變更結果
 */
export function useDeleteProduct() {
    const queryClient = useQueryClient();

    return useMutation({
        mutationFn: async (id: number) => {
            const { data, error } = await apiClient.DELETE('/api/products/{id}', {
                params: { path: { id } }
            });
            
            if (error) {
                throw new Error('刪除商品失敗');
            }
            
            return data;
        },
        onSuccess: (data, id) => {
            // 成功後更新快取
            queryClient.invalidateQueries({ queryKey: ['products'] });
            queryClient.removeQueries({ queryKey: QUERY_KEYS.PRODUCT(id) });
        },
    });
}

// 導入由 openapi-typescript 生成的精確類型
// 舊的批量刪除類型定義已移除，將在 API 契約同步後重新生成

/**
 * 批量刪除商品的 Mutation (戰術升級版 - 使用 POST 方法)
 * 
 * 功能說明：
 * 1. 使用語義更明確的 POST /api/products/batch-delete 端點
 * 2. 統一參數名為 ids，提供更直觀的 API 介面
 * 3. 返回 204 No Content，符合 RESTful 設計標準
 * 4. 自動失效相關查詢緩存，確保資料一致性
 */
export function useDeleteMultipleProducts() {
  const queryClient = useQueryClient();
  return useMutation({
    mutationFn: async (body: { ids: number[] }) => {
      // 轉換數字陣列為字串陣列（根據 API 規格要求）
      const { error } = await apiClient.POST('/api/products/batch-delete', {
        body: { ids: body.ids.map(id => id.toString()) },
      });

      if (error) {
        const errorMessage = (error as { detail?: string[] })?.detail?.[0] || '刪除商品失敗';
        throw new Error(errorMessage);
      }
    },
    onSuccess: () => {
      queryClient.invalidateQueries({ queryKey: ['products'] });
    },
  });
}

// 這些類型現在將由 api.ts 精確提供
type UserQueryParams = import('@/types/api').paths["/api/users"]["get"]["parameters"]["query"];
type CreateUserRequestBody = import('@/types/api').paths["/api/users"]["post"]["requestBody"]["content"]["application/json"];
type UpdateUserRequestBody = import('@/types/api').paths["/api/users/{id}"]["put"]["requestBody"]["content"]["application/json"];
type UserPathParams = import('@/types/api').paths["/api/users/{id}"]["get"]["parameters"]["path"];

/**
 * 獲取用戶列表（高性能版本 - 整合第二階段優化）
 * 
 * 效能優化特性：
 * 1. 利用激進緩存策略（15分鐘 staleTime）
 * 2. 智能查詢鍵結構，支援精確緩存失效
 * 3. 網絡狀態感知，避免離線時的無效請求
 * 4. 背景更新禁用，避免用戶操作被打斷
 */
export function useUsers(filters?: UserQueryParams) {
  return useQuery({
    // 正確的結構：['users', { filter... }]
    // 這是一個扁平陣列，第一項是資源名稱，第二項是參數物件
    queryKey: ['users', filters], 
    
    queryFn: async ({ queryKey }) => {
      const [, queryFilters] = queryKey;
      // 移除 include=stores 參數，降低後端負載（按照淨化行動要求）
      const queryParams: UserQueryParams = {
        ...(queryFilters as UserQueryParams),
      };
      
      const response = await apiClient.GET('/api/users', {
        params: { query: queryParams },
      });
      
      if (response.error) { 
        throw new Error('獲取用戶列表失敗'); 
      }
      
      // 確保返回資料結構統一，處理 Laravel 分頁結構
      // 分頁響應結構: { data: [...用戶列表], meta: {...分頁資訊} }
      return response.data;
    },
    
    // 🚀 體驗優化配置（第二階段淨化行動）
    placeholderData: (previousData) => previousData, // 分頁時保持舊資料，避免載入閃爍
    refetchOnMount: false,       // 依賴全域 staleTime
    refetchOnWindowFocus: false, // 後台管理系統不需要窗口聚焦刷新
  });
}

/**
 * 建立新用戶的 Mutation (最終版 - 標準化無效化)
 */
export function useCreateUser() {
  const queryClient = useQueryClient();
  return useMutation({
    mutationFn: async (body: CreateUserRequestBody) => {
      const { data, error } = await apiClient.POST('/api/users', { body });
      if (error) { 
        // 使用類型安全的錯誤處理
        const errorMessage = parseApiErrorMessage(error) || '建立用戶失敗';
        
        throw new Error(errorMessage);
      }
      return data;
    },
    onSuccess: () => {
      // 強制重新獲取用戶列表數據，確保新創建的用戶立即顯示
      // 使用 refetchQueries 而不是 invalidateQueries 來立即觸發重新獲取
      queryClient.refetchQueries({ queryKey: ['users'] });
    },
  });
}

/**
 * 更新用戶的 Mutation (最終版 - 標準化無效化)
 */
export function useUpdateUser() {
  const queryClient = useQueryClient();
  return useMutation({
    mutationFn: async (variables: { path: UserPathParams; body: UpdateUserRequestBody }) => {
      const { data, error } = await apiClient.PUT('/api/users/{id}', {
        params: { path: variables.path },
        body: variables.body,
      });
      if (error) { 
        // 使用類型安全的錯誤處理
        const errorMessage = parseApiErrorMessage(error) || '更新用戶失敗';
        throw new Error(errorMessage);
      }
      return data;
    },
    onSuccess: (_, variables) => {
      // 強制重新獲取用戶列表數據，確保更新的用戶立即顯示
      queryClient.refetchQueries({ queryKey: ['users'] });
      queryClient.invalidateQueries({ queryKey: ['user', variables.path.user] }); 
    },
  });
}

/**
 * 刪除單一用戶的 Mutation (最終版 - 標準化無效化)
 */
export function useDeleteUser() {
  const queryClient = useQueryClient();
  return useMutation({
    mutationFn: async (pathParams: UserPathParams) => {
      const { error } = await apiClient.DELETE('/api/users/{id}', {
        params: { path: pathParams },
      });
      if (error) { throw new Error('刪除用戶失敗'); }
    },
    onSuccess: (_, pathParams) => {
      // 強制重新獲取用戶列表數據，確保刪除的用戶立即從列表中移除
      queryClient.refetchQueries({ queryKey: ['users'] });
      queryClient.removeQueries({ queryKey: ['user', pathParams.user] });
    },
  });
}

/**
 * 獲取所有商品分類（高性能版本 - 整合第二階段優化）
 * 
 * 效能優化特性：
 * 1. 超長緩存策略 - 分類數據極少變動，20分鐘緩存
 * 2. 禁用所有背景更新 - 分類結構穩定
 * 3. 智能樹狀結構預處理 - 減少前端計算負擔
 * 4. 錯誤邊界整合 - 優雅處理網絡異常
 * 
 * 從後端 API 獲取分類列表，後端回傳的是按 parent_id 分組的集合結構，
 * 讓前端可以極其方便地建構層級樹狀結構。
 * 
 * 範例回傳結構：
 * - data[null] 或 data[''] - 所有頂層分類（父分類為 null）
 * - data['1'] - id 為 1 的分類下的所有子分類
 * 
 * @returns React Query 查詢結果，包含分組後的分類資料
 */
export function useCategories() {
  return useQuery({
    queryKey: QUERY_KEYS.CATEGORIES,
    queryFn: async () => {
      // 類型系統知道 data 的結構是 { data?: Category[] } 或類似結構
      const { data: responseData, error } = await apiClient.GET('/api/categories');

      if (error) {
        throw new Error('獲取分類列表失敗');
      }
      
      const categories = responseData?.data || [];
      
      // 使用 Array.prototype.reduce 建立一個類型安全的 Record
      const grouped = categories.reduce((acc, category) => {
        // 使用空字串 '' 作為頂層分類的鍵
        const parentIdKey = category.parent_id?.toString() || '';
        
        if (!acc[parentIdKey]) {
          acc[parentIdKey] = [];
        }
        acc[parentIdKey].push(category);
        
        return acc;
      }, {} as Record<string, typeof categories>); // 明確指定 accumulator 的初始類型

      return grouped;
    },
    
    // 🚀 體驗優化配置（第二階段淨化行動）
    placeholderData: (previousData) => previousData, // 保持舊資料，避免載入閃爍
    refetchOnMount: false,       // 依賴全域 staleTime  
    refetchOnWindowFocus: false, // 分類數據無需即時更新
    refetchOnReconnect: false,   // 網絡重連也不刷新分類
  });
}

// 導入由 openapi-typescript 自動生成的精確分類管理類型
type CreateCategoryRequestBody = import('@/types/api').paths["/api/categories"]["post"]["requestBody"]["content"]["application/json"];
type UpdateCategoryRequestBody = NonNullable<import('@/types/api').paths["/api/categories/{id}"]["put"]["requestBody"]>["content"]["application/json"];
type CategoryPathParams = import('@/types/api').paths["/api/categories/{id}"]["put"]["parameters"]["path"];

/**
 * 建立新分類的 Mutation
 * 
 * @returns React Query 變更結果
 * 
 * 功能說明：
 * 1. 接收分類建立請求資料（名稱、描述、父分類 ID）
 * 2. 發送 POST 請求到 /api/categories 端點
 * 3. 處理 Laravel 驗證錯誤並提供友善的錯誤訊息
 * 4. 成功後自動無效化分類列表快取，觸發 UI 重新整理
 */
export function useCreateCategory() {
  const queryClient = useQueryClient();
  return useMutation({
    mutationFn: async (body: CreateCategoryRequestBody) => {
      const { data, error } = await apiClient.POST('/api/categories', { body });
      if (error) { 
        throw new Error(Object.values(error).flat().join('\n') || '建立分類失敗'); 
      }
      return data;
    },
    onSuccess: () => {
      // 無效化分類快取，觸發重新獲取最新的分類樹狀結構
      queryClient.invalidateQueries({ queryKey: QUERY_KEYS.CATEGORIES });
    },
  });
}

/**
 * 更新分類的 Mutation
 * 
 * @returns React Query 變更結果
 * 
 * 功能說明：
 * 1. 接收分類更新資料（路徑參數和請求體）
 * 2. 發送 PUT 請求到 /api/categories/{id} 端點
 * 3. 支援部分更新（名稱、描述、父分類 ID）
 * 4. 處理業務邏輯驗證錯誤（如防止自我循環）
 * 5. 成功後自動無效化分類列表快取
 */
export function useUpdateCategory() {
  const queryClient = useQueryClient();
  return useMutation({
    mutationFn: async (variables: { path: CategoryPathParams; body: UpdateCategoryRequestBody }) => {
      const { data, error } = await apiClient.PUT('/api/categories/{id}', {
        params: { path: variables.path },
        body: variables.body,
      });
      if (error) { 
        throw new Error(Object.values(error).flat().join('\n') || '更新分類失敗'); 
      }
      return data;
    },
    onSuccess: () => {
      // 無效化分類快取，觸發重新獲取更新後的分類樹狀結構
      queryClient.invalidateQueries({ queryKey: QUERY_KEYS.CATEGORIES });
    },
  });
}

/**
 * 刪除分類的 Mutation
 * 
 * @returns React Query 變更結果
 * 
 * 功能說明：
 * 1. 接收要刪除的分類 ID 路徑參數
 * 2. 發送 DELETE 請求到 /api/categories/{id} 端點
 * 3. 執行軟刪除操作，根據資料表外鍵約束：
 *    - 子分類會被級聯刪除
 *    - 關聯商品的 category_id 會被設為 null
 * 4. 成功後自動無效化分類列表快取
 */
export function useDeleteCategory() {
  const queryClient = useQueryClient();
  return useMutation({
    mutationFn: async (pathParams: CategoryPathParams) => {
      const { error } = await apiClient.DELETE('/api/categories/{id}', {
        params: { path: pathParams },
      });
      if (error) { 
        throw new Error('刪除分類失敗'); 
      }
    },
    onSuccess: () => {
      // 無效化分類快取，觸發重新獲取刪除後的分類樹狀結構
      queryClient.invalidateQueries({ queryKey: QUERY_KEYS.CATEGORIES });
    },
  });
}

/**
 * 獲取所有商品屬性及其值
 * 
 * 從後端獲取商品屬性（規格庫），例如「顏色」、「尺寸」等屬性，
 * 同時包含每個屬性下的所有可用值。這些資料用於：
 * 1. 建立新商品時選擇可用屬性
 * 2. 建立商品變體 (SKU) 時組合屬性值
 * 3. 前端篩選介面的動態生成
 * 
 * @returns React Query 查詢結果，包含屬性及其值的完整列表
 */
export function useAttributes() {
  return useQuery({
    queryKey: QUERY_KEYS.ATTRIBUTES,
    queryFn: async () => {
      const { data, error } = await apiClient.GET('/api/attributes');
      if (error) {
        throw new Error('獲取屬性列表失敗');
      }
      return data;
    },
    staleTime: 1000 * 60 * 10, // 10 分鐘內不重新請求（屬性變更較少）
  });
}

// 導入由 openapi-typescript 自動生成的精確屬性管理類型
type CreateAttributeRequestBody = import('@/types/api').paths["/api/attributes"]["post"]["requestBody"]["content"]["application/json"];
type UpdateAttributeRequestBody = import('@/types/api').paths["/api/attributes/{id}"]["put"]["requestBody"]["content"]["application/json"];
type AttributePathParams = import('@/types/api').paths["/api/attributes/{id}"]["put"]["parameters"]["path"];

/**
 * 建立新屬性的 Mutation
 * 
 * @returns React Query 變更結果
 * 
 * 功能說明：
 * 1. 接收屬性建立請求資料（屬性名稱）
 * 2. 發送 POST 請求到 /api/attributes 端點
 * 3. 處理 Laravel 驗證錯誤並提供友善的錯誤訊息
 * 4. 成功後自動無效化屬性列表快取，觸發 UI 重新整理
 */
export function useCreateAttribute() {
  const queryClient = useQueryClient();
  return useMutation({
    mutationFn: async (body: CreateAttributeRequestBody) => {
      console.log('Creating attribute with body:', body);
      const { data, error } = await apiClient.POST('/api/attributes', { body });
      
      if (error) {
        console.error('API Error:', error);
        // 使用類型安全的錯誤處理
        const errorMessage = parseApiErrorMessage(error) || '建立屬性失敗';
        throw new Error(errorMessage);
      }
      return data;
    },
    onSuccess: () => {
      // 無效化屬性快取，觸發重新獲取最新的屬性列表
      queryClient.invalidateQueries({ queryKey: QUERY_KEYS.ATTRIBUTES });
    },
  });
}

/**
 * 更新屬性的 Mutation
 * 
 * @returns React Query 變更結果
 * 
 * 功能說明：
 * 1. 接收屬性更新資料（路徑參數和請求體）
 * 2. 發送 PUT 請求到 /api/attributes/{id} 端點
 * 3. 支援更新屬性名稱
 * 4. 處理業務邏輯驗證錯誤（如重複名稱檢查）
 * 5. 成功後自動無效化屬性列表快取
 */
export function useUpdateAttribute() {
  const queryClient = useQueryClient();
  return useMutation({
    mutationFn: async (variables: { path: AttributePathParams; body: UpdateAttributeRequestBody }) => {
      const { data, error } = await apiClient.PUT('/api/attributes/{id}', {
        params: { path: variables.path },
        body: variables.body,
      });
      if (error) { 
        throw new Error(Object.values(error).flat().join('\n') || '更新屬性失敗'); 
      }
      return data;
    },
    onSuccess: () => {
      // 無效化屬性快取，觸發重新獲取更新後的屬性列表
      queryClient.invalidateQueries({ queryKey: QUERY_KEYS.ATTRIBUTES });
    },
  });
}

/**
 * 刪除屬性的 Mutation
 * 
 * @returns React Query 變更結果
 * 
 * 功能說明：
 * 1. 接收要刪除的屬性 ID 路徑參數
 * 2. 發送 DELETE 請求到 /api/attributes/{id} 端點
 * 3. 執行刪除操作，會級聯刪除所有相關的屬性值
 * 4. 注意：如果有商品變體正在使用此屬性，刪除可能會失敗
 * 5. 成功後自動無效化屬性列表快取
 */
export function useDeleteAttribute() {
  const queryClient = useQueryClient();
  return useMutation({
    mutationFn: async (pathParams: AttributePathParams) => {
      const { error } = await apiClient.DELETE('/api/attributes/{id}', {
        params: { path: pathParams },
      });
      if (error) { 
        throw new Error('刪除屬性失敗'); 
      }
    },
    onSuccess: () => {
      // 無效化屬性快取，觸發重新獲取刪除後的屬性列表
      queryClient.invalidateQueries({ queryKey: QUERY_KEYS.ATTRIBUTES });
    },
  });
}

// 導入屬性值管理的精確類型定義
type CreateAttributeValueRequestBody = import('@/types/api').paths["/api/attributes/{attribute_id}/values"]["post"]["requestBody"]["content"]["application/json"];
type UpdateAttributeValueRequestBody = import('@/types/api').paths["/api/values/{id}"]["put"]["requestBody"]["content"]["application/json"];
type AttributeValuePathParams = import('@/types/api').paths["/api/values/{id}"]["get"]["parameters"]["path"];

/**
 * 為指定屬性建立新屬性值的 Mutation
 */
export function useCreateAttributeValue() {
  const queryClient = useQueryClient();
  return useMutation({
    mutationFn: async (variables: { attributeId: number; body: CreateAttributeValueRequestBody }) => {
      const { data, error } = await apiClient.POST('/api/attributes/{attribute_id}/values', {
        params: { path: { attribute_id: variables.attributeId, attribute: variables.attributeId } },
        body: variables.body,
      });
      if (error) { throw new Error(Object.values(error).flat().join('\n') || '新增選項失敗'); }
      return data;
    },
    onSuccess: () => {
      queryClient.invalidateQueries({ queryKey: QUERY_KEYS.ATTRIBUTES });
    },
  });
}

/**
 * 更新屬性值的 Mutation
 */
export function useUpdateAttributeValue() {
  const queryClient = useQueryClient();
  return useMutation({
    mutationFn: async (variables: { valueId: number; body: UpdateAttributeValueRequestBody }) => {
      const { data, error } = await apiClient.PUT('/api/values/{id}', {
        params: { path: { id: variables.valueId, value: variables.valueId } },
        body: variables.body,
      });
      if (error) { throw new Error(Object.values(error).flat().join('\n') || '更新選項失敗'); }
      return data;
    },
    onSuccess: () => {
      queryClient.invalidateQueries({ queryKey: QUERY_KEYS.ATTRIBUTES });
    },
  });
}

/**
 * 刪除屬性值的 Mutation
 */
export function useDeleteAttributeValue() {
  const queryClient = useQueryClient();
  return useMutation({
    mutationFn: async (valueId: number) => {
      const { error } = await apiClient.DELETE('/api/values/{id}', {
        params: { path: { id: valueId, value: valueId } },
      });
      if (error) { throw new Error('刪除選項失敗'); }
    },
    onSuccess: () => {
      queryClient.invalidateQueries({ queryKey: QUERY_KEYS.ATTRIBUTES });
    },
  });
}

// ==================== 庫存管理系統 (INVENTORY MANAGEMENT) ====================

/**
 * 獲取庫存列表查詢
 * 
 * 支援多種篩選條件：
 * - 門市篩選
 * - 低庫存警示
 * - 缺貨狀態
 * - 商品名稱搜尋
 * - 分頁控制
 */
export function useInventoryList(params: {
  store_id?: number;
  low_stock?: boolean;
  out_of_stock?: boolean;
  product_name?: string;
  page?: number;
  per_page?: number;
} = {}) {
  return useQuery({
    queryKey: ['inventory', 'list', params],
    queryFn: async () => {
      const { data, error } = await apiClient.GET('/api/inventory', {
        params: { query: params },
      });
      if (error) {
        // 簡化錯誤處理，避免型別問題
        const errorString = String(error);
        if (errorString.includes('401') || errorString.includes('Unauthorized')) {
          throw new Error('請先登入以查看庫存資料');
        }
        throw new Error('獲取庫存列表失敗，請檢查網路連線或稍後再試');
      }
      return data;
    },
    staleTime: 1000 * 60 * 2, // 2 分鐘內保持新鮮（庫存變化較頻繁）
    retry: (failureCount, error) => {
      // 認證錯誤不重試
      if (error.message?.includes('請先登入')) {
        return false;
      }
      return failureCount < 3;
    },
  });
}

/**
 * 獲取單個庫存詳情
 */
export function useInventoryDetail(id: number) {
  return useQuery({
    queryKey: ['inventory', 'detail', id],
    queryFn: async () => {
      const { data, error } = await apiClient.GET('/api/inventory/{id}', {
        params: { path: { id: id.toString() } },
      });
      if (error) {
        throw new Error('獲取庫存詳情失敗');
      }
      return data;
    },
    enabled: !!id,
  });
}

/**
 * 庫存調整 Mutation
 * 
 * 支援三種調整模式：
 * - add: 增加庫存
 * - reduce: 減少庫存
 * - set: 設定庫存為指定數量
 */
export function useInventoryAdjustment() {
  const queryClient = useQueryClient();
  return useMutation({
    mutationFn: async (adjustment: {
      product_variant_id: number;
      store_id: number;
      action: 'add' | 'reduce' | 'set';
      quantity: number;
      notes?: string;
      metadata?: Record<string, never> | null;
    }) => {
      const { data, error } = await apiClient.POST('/api/inventory/adjust', {
        body: adjustment,
      });
      if (error) {
        throw new Error('庫存調整失敗');
      }
      return data;
    },
    onSuccess: () => {
      // 無效化所有庫存相關的快取
      queryClient.invalidateQueries({ queryKey: ['inventory'] });
    },
  });
}

/**
 * 獲取庫存交易歷史
 */
export function useInventoryHistory(params: {
  id: number;
  start_date?: string;
  end_date?: string;
  type?: string;
  per_page?: number;
  page?: number;
}) {
  return useQuery({
    queryKey: ['inventory', 'history', params],
    queryFn: async () => {
      const { data, error } = await apiClient.GET('/api/inventory/{id}/history', {
        params: { 
          path: { id: params.id },
          query: {
            start_date: params.start_date,
            end_date: params.end_date,
            type: params.type,
            per_page: params.per_page,
            page: params.page,
          }
        },
      });
      if (error) {
        throw new Error('獲取庫存歷史失敗');
      }
      return data;
    },
    enabled: !!params.id,
  });
}

// ==================== 庫存轉移管理 (INVENTORY TRANSFERS) ====================

/**
 * 獲取庫存轉移列表
 */
export function useInventoryTransfers(params: {
  from_store_id?: number;
  to_store_id?: number;
  status?: string;
  start_date?: string;
  end_date?: string;
  product_name?: string;
  per_page?: number;
  page?: number;
} = {}) {
  return useQuery({
    queryKey: ['inventory', 'transfers', params],
    queryFn: async () => {
      const { data, error } = await apiClient.GET('/api/inventory/transfers', {
        params: { query: params },
      });
      if (error) {
        throw new Error('獲取庫存轉移列表失敗');
      }
      return data;
    },
  });
}

/**
 * 獲取單個庫存轉移詳情
 */
export function useInventoryTransferDetail(id: number) {
  return useQuery({
    queryKey: ['inventory', 'transfer', id],
    queryFn: async () => {
      const { data, error } = await apiClient.GET('/api/inventory/transfers/{id}', {
        params: { path: { id: id.toString() } },
      });
      if (error) {
        throw new Error('獲取庫存轉移詳情失敗');
      }
      return data;
    },
    enabled: !!id,
  });
}

/**
 * 創建庫存轉移
 */
export function useCreateInventoryTransfer() {
  const queryClient = useQueryClient();
  return useMutation({
    mutationFn: async (transfer: {
      from_store_id: number;
      to_store_id: number;
      product_variant_id: number;
      quantity: number;
      notes?: string;
      status?: string;
    }) => {
      const { data, error } = await apiClient.POST('/api/inventory/transfers', {
        body: transfer,
      });
      if (error) {
        throw new Error('創建庫存轉移失敗');
      }
      return data;
    },
    onSuccess: () => {
      queryClient.invalidateQueries({ queryKey: ['inventory', 'transfers'] });
      queryClient.invalidateQueries({ queryKey: ['inventory', 'list'] });
    },
  });
}

/**
 * 更新庫存轉移狀態
 */
export function useUpdateInventoryTransferStatus() {
  const queryClient = useQueryClient();
  return useMutation({
    mutationFn: async (params: {
      id: number;
      status: string;
      notes?: string;
    }) => {
      const { data, error } = await apiClient.PATCH('/api/inventory/transfers/{id}/status', {
        params: { path: { id: params.id } },
        body: { status: params.status, notes: params.notes },
      });
      if (error) {
        throw new Error('更新轉移狀態失敗');
      }
      return data;
    },
    onSuccess: (_, variables) => {
      queryClient.invalidateQueries({ queryKey: ['inventory', 'transfers'] });
      queryClient.invalidateQueries({ queryKey: ['inventory', 'transfer', variables.id] });
      queryClient.invalidateQueries({ queryKey: ['inventory', 'list'] });
    },
  });
}

/**
 * 取消庫存轉移
 */
export function useCancelInventoryTransfer() {
  const queryClient = useQueryClient();
  return useMutation({
    mutationFn: async (params: { id: number; reason: string }) => {
      const { data, error } = await apiClient.PATCH('/api/inventory/transfers/{id}/cancel', {
        params: { path: { id: params.id } },
        body: { reason: params.reason },
      });
      if (error) {
        throw new Error('取消庫存轉移失敗');
      }
      return data;
    },
    onSuccess: (_, variables) => {
      queryClient.invalidateQueries({ queryKey: ['inventory', 'transfers'] });
      queryClient.invalidateQueries({ queryKey: ['inventory', 'transfer', variables.id] });
    },
  });
}

// ==================== 門市管理系統 (STORE MANAGEMENT) ====================

/**
 * 獲取門市列表
 */
export function useStores(params: {
  name?: string;
  status?: string;
  page?: number;
  per_page?: number;
} = {}) {
  return useQuery({
    queryKey: ['stores', params],
    queryFn: async () => {
      const { data, error } = await apiClient.GET('/api/stores');
      if (error) {
        throw new Error('獲取門市列表失敗');
      }
      return data;
    },
    staleTime: 1000 * 60 * 10, // 10 分鐘內保持新鮮（門市資訊變化較少）
  });
}

/**
 * 獲取單個門市詳情
 */
export function useStore(id: number) {
  return useQuery({
    queryKey: ['stores', id],
    queryFn: async () => {
      const { data, error } = await apiClient.GET('/api/stores/{id}', {
        params: { path: { id } },
      });
      if (error) {
        throw new Error('獲取門市詳情失敗');
      }
      return data;
    },
    enabled: !!id,
  });
}

/**
 * 創建門市
 */
export function useCreateStore() {
  const queryClient = useQueryClient();
  return useMutation({
    mutationFn: async (store: CreateStoreRequest) => {
      const { data, error } = await apiClient.POST('/api/stores', {
        body: store,
      });
      if (error) {
        throw new Error('創建門市失敗');
      }
      return data;
    },
    onSuccess: () => {
      queryClient.invalidateQueries({ queryKey: ['stores'] });
    },
  });
}

/**
 * 更新門市
 */
export function useUpdateStore() {
  const queryClient = useQueryClient();
  return useMutation({
    mutationFn: async (params: { id: number; data: UpdateStoreRequest }) => {
      const { data, error } = await apiClient.PUT('/api/stores/{id}', {
        params: { path: { id: params.id } },
        body: params.data,
      });
      if (error) {
        throw new Error('更新門市失敗');
      }
      return data;
    },
    onSuccess: (_, variables) => {
      queryClient.invalidateQueries({ queryKey: ['stores'] });
      queryClient.invalidateQueries({ queryKey: ['stores', variables.id] });
    },
  });
}

/**
 * 刪除門市
 */
export function useDeleteStore() {
  const queryClient = useQueryClient();
  return useMutation({
    mutationFn: async (id: number) => {
      const { error } = await apiClient.DELETE('/api/stores/{id}', {
        params: { path: { id } },
      });
      if (error) {
        throw new Error('刪除門市失敗');
      }
    },
    onSuccess: () => {
      queryClient.invalidateQueries({ queryKey: ['stores'] });
    },
  });
}

// ==================== 商品變體管理 (PRODUCT VARIANTS) ====================

/**
 * 獲取商品變體列表
 */
export function useProductVariants(params: {
  product_id?: number;
  product_name?: string;
  sku?: string;
  page?: number;
  per_page?: number;
} = {}, options?: { enabled?: boolean }) {
  return useQuery({
    queryKey: ['product-variants', params],
    queryFn: async () => {
      try {
        const response = await apiClient.GET('/api/products/variants', {
          params: { query: params },
        });
        
        // 直接使用響應，不需要類型斷言
        const { data, error } = response;
        
        if (error) {
          console.error('Product variants API error:', error);
          
          // 使用類型安全的錯誤處理
          const errorMessage = parseApiErrorMessage(error) || '獲取商品變體列表失敗';
          throw new Error(errorMessage);
        }
        
        return data;
      } catch (err: unknown) {
        console.error('Product variants fetch error:', err);
        
        // 如果是網路錯誤等，也嘗試返回空結果而不是拋出錯誤
        if (err instanceof TypeError || (err instanceof Error && err.message.includes('fetch'))) {
          console.log('Network error, returning empty array');
          return { data: [], meta: { total: 0 } };
        }
        
        throw err;
      }
    },
    retry: 2, // 重試 2 次
    retryDelay: 1000, // 1 秒後重試
    enabled: options?.enabled ?? true, // 預設啟用
  });
}

/**
 * 獲取單個商品變體詳情
 */
export function useProductVariantDetail(id: number) {
  return useQuery({
    queryKey: ['product-variants', id],
    queryFn: async () => {
      const { data, error } = await apiClient.GET('/api/products/variants/{id}', {
        params: { path: { id: id.toString() } },
      });
      if (error) {
        throw new Error('獲取商品變體詳情失敗');
      }
      return data;
    },
    enabled: !!id,
  });
}

/**
 * 進貨管理相關 Hooks
 */

// 定義正確的進貨項目型別（覆寫 API 型別定義中的錯誤）
export interface PurchaseItemRequest {
  product_variant_id: number;
  quantity: number;
  unit_price: number;
  cost_price: number;
}

export interface PurchaseRequest {
  store_id: number;
  order_number: string;
  purchased_at?: string;
  shipping_cost: number;
  items: PurchaseItemRequest[];
}

/**
 * 創建進貨單
 */
export function useCreatePurchase() {
  const queryClient = useQueryClient();
  
  return useMutation({
    mutationFn: async (purchaseData: PurchaseRequest) => {
      const { data, error } = await apiClient.POST('/api/purchases', {
        body: purchaseData as any, // 暫時使用 any 來繞過型別錯誤
      });
      
      if (error) {
        throw new Error(parseApiErrorMessage(error));
      }
      
      return data;
    },
    onSuccess: () => {
      // 刷新庫存資料
      queryClient.invalidateQueries({ queryKey: ['inventory'] });
      queryClient.invalidateQueries({ queryKey: ['product-variants'] });
    },
  });
}<|MERGE_RESOLUTION|>--- conflicted
+++ resolved
@@ -95,10 +95,6 @@
     });
 }
 
-<<<<<<< HEAD
-// 導入由 openapi-typescript 生成的精確商品創建類型
-type CreateProductRequestBody = import('@/types/api').paths["/api/products"]["post"]["requestBody"]["content"]["application/json"];
-=======
 /**
  * 商品詳情查詢 Hook - 專為編輯功能設計
  * 
@@ -140,21 +136,11 @@
 }
 
 // 商品創建端點暫時未定義 - 等待後端實現
->>>>>>> c4492037
 
 // 導入由 openapi-typescript 生成的精確類型
 type CreateProductRequestBody = import('@/types/api').paths["/api/products"]["post"]["requestBody"]["content"]["application/json"];
 
 /**
-<<<<<<< HEAD
- * 創建商品的 Hook
- * 
- * 支援 SPU/SKU 架構的商品創建：
- * 1. 創建 SPU (Standard Product Unit) - 商品主體
- * 2. 關聯商品屬性 (如顏色、尺寸等規格類型)
- * 3. 創建 SKU (Stock Keeping Unit) - 具體的庫存單位變體
- * 4. 為每個 SKU 在所有門市自動建立初始庫存記錄
-=======
  * 創建商品的 Hook (SPU/SKU 架構)
  * 
  * 支援完整的 SPU/SKU 商品創建流程：
@@ -162,32 +148,10 @@
  * 2. 關聯商品屬性 (attributes)
  * 3. 創建 SKU 變體 (variants) - 庫存保管單位
  * 4. 自動初始化所有門市的庫存記錄
->>>>>>> c4492037
  * 
  * @returns React Query 變更結果
  */
 export function useCreateProduct() {
-<<<<<<< HEAD
-  const queryClient = useQueryClient();
-  
-  return useMutation({
-    mutationFn: async (body: CreateProductRequestBody) => {
-      const { data, error } = await apiClient.POST('/api/products', { body });
-      
-      if (error) {
-        // 使用類型安全的錯誤處理
-        const errorMessage = parseApiErrorMessage(error) || '創建商品失敗';
-        throw new Error(errorMessage);
-      }
-      
-      return data;
-    },
-    onSuccess: () => {
-      // 成功後更新快取
-      queryClient.invalidateQueries({ queryKey: ['products'] });
-    },
-  });
-=======
     const queryClient = useQueryClient();
 
     return useMutation({
@@ -225,7 +189,6 @@
             }
         },
     });
->>>>>>> c4492037
 }
 
 // 導入由 openapi-typescript 生成的精確類型

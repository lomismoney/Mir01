"use client";

import { ColumnDef } from "@tanstack/react-table";
import {
  MoreHorizontal,
  ArrowUpDown,
  Shield,
  Eye,
  Trash2,
  Edit,
  Store,
} from "lucide-react";
import { format } from "date-fns";
import { zhTW } from "date-fns/locale";

import { Button } from "@/components/ui/button";
import {
  DropdownMenu,
  DropdownMenuContent,
  DropdownMenuItem,
  DropdownMenuLabel,
  DropdownMenuSeparator,
  DropdownMenuTrigger,
} from "@/components/ui/dropdown-menu";
import { Badge } from "@/components/ui/badge";
import { Avatar, AvatarFallback } from "@/components/ui/avatar";

// 使用統一的類型定義，確保與 API 契約同步
import { UserItem, StoreItem } from "@/types/api-helpers";

// 定義用戶操作介面
export interface UserActions {
  onView?: (user: UserItem) => void;
  onEdit?: (user: UserItem) => void;
  onDelete?: (user: UserItem) => void;
  onManageStores?: (user: UserItem) => void;
}

/**
 * 建立用戶表格欄位定義
 *
 * 根據 shadcn/ui Data Table 最佳實踐設計的欄位配置，
 * 包含完整的用戶資訊展示和操作功能
 *
 * 欄位說明：
 * 1. 頭像 - 顯示用戶姓名首字母
 * 2. 姓名 - 可排序的用戶姓名
 * 3. 帳號 - 用戶登入帳號
 * 4. 角色 - 帶圖示的角色徽章
 * 5. 建立時間 - 格式化的建立日期
 * 6. 更新時間 - 格式化的更新日期
 * 7. 操作 - 下拉選單包含查看、編輯、分配分店、刪除（僅管理員可見）
 *
 * @param actions - 操作處理器
 * @returns 欄位定義陣列
 */
export const createUsersColumns = (
  actions: UserActions = {},
): ColumnDef<UserItem>[] => [
  {
    id: "avatar",
    header: "",
    cell: ({ row }) => {
      const user = row.original;
      const name = user.name || "未知用戶";
      const initials = name
        .split(" ")
        .map((n) => n[0])
        .join("")
        .toUpperCase()
        .slice(0, 2);

      return (
        <Avatar className="h-8 w-8">
          <AvatarFallback className="text-xs font-medium">
            {initials}
          </AvatarFallback>
        </Avatar>
      );
    },
    enableSorting: false,
    enableHiding: false,
  },
  {
    accessorKey: "name",
    header: ({ column }) => {
      return (
        <Button
          variant="ghost"
          onClick={() => column.toggleSorting(column.getIsSorted() === "asc")}
          className="h-auto p-0 font-medium"
        >
          姓名
          <ArrowUpDown className="ml-2 h-4 w-4" />
        </Button>
      );
    },
    cell: ({ row }) => {
      return (
        <div className="font-medium">{row.getValue("name") || "未知用戶"}</div>
      );
    },
  },
  {
    accessorKey: "username",
    header: ({ column }) => {
      return (
        <Button
          variant="ghost"
          onClick={() => column.toggleSorting(column.getIsSorted() === "asc")}
          className="h-auto p-0 font-medium"
        >
          用戶名
          <ArrowUpDown className="ml-2 h-4 w-4" />
        </Button>
      );
    },
    cell: ({ row }) => {
      return (
        <div className="font-mono text-sm">
          {row.getValue("username") || "未知用戶名"}
        </div>
      );
    },
  },
  {
    accessorKey: "roles",
    header: "角色",
    cell: ({ row }) => {
      const user = row.original;
<<<<<<< HEAD
      const role = (user as any).role || "viewer";
=======
      const roles = user.roles || [];
>>>>>>> 568a1802

      // 角色映射表
      const roleConfig = {
        admin: {
          label: "管理員",
          variant: "default" as const,
          icon: <Shield className="h-3 w-3" />,
        },
        staff: {
          label: "員工",
          variant: "destructive" as const,
          icon: <Store className="h-3 w-3" />,
        },
        viewer: {
          label: "檢視者",
          variant: "secondary" as const,
          icon: <Eye className="h-3 w-3" />,
        },
        installer: {
          label: "安裝師傅",
          variant: "outline" as const,
          icon: <Edit className="h-3 w-3" />,
        },
      };

      return (
        <div className="flex flex-wrap gap-1">
          {roles.map((role: string) => {
            const config = roleConfig[role as keyof typeof roleConfig] || roleConfig.viewer;
            return (
              <Badge
                key={role}
                variant={config.variant}
                className="flex w-fit items-center gap-1 text-xs"
              >
                {config.icon}
                {config.label}
              </Badge>
            );
          })}
          {roles.length === 0 && (
            <Badge variant="outline" className="text-xs text-muted-foreground">
              無角色
            </Badge>
          )}
        </div>
      );
    },
    filterFn: (row, id, value) => {
      const roles = row.getValue(id) as string[];
      return value.some((v: string) => roles.includes(v));
    },
  },
  {
    id: "stores",
    header: "所屬分店",
    cell: ({ row }) => {
      const user = row.original;
      const stores = user.stores || [];
      return (
        <div className="flex flex-wrap gap-1" data-oid="j9583cl">
          {stores.map((store: StoreItem) => (
            <Badge
              key={store.id}
              variant="outline"
              className="text-xs"
              data-oid="_aojafr"
            >
              <Store className="mr-1 h-3 w-3" data-oid="5uw:hbt" />
              {store.name}
            </Badge>
          ))}
        </div>
      );
    },
    enableSorting: false,
  },
  {
    accessorKey: "created_at",
    header: ({ column }) => {
      return (
        <Button
          variant="ghost"
          onClick={() => column.toggleSorting(column.getIsSorted() === "asc")}
          className="h-auto p-0 font-medium"
        >
          建立時間
          <ArrowUpDown className="ml-2 h-4 w-4" />
        </Button>
      );
    },
    cell: ({ row }) => {
      const dateString = row.getValue("created_at") as string;
      if (!dateString) return <div className="text-muted-foreground">-</div>;

      try {
        return (
          <div className="text-sm">
            {format(new Date(dateString), "yyyy-MM-dd HH:mm", { locale: zhTW })}
          </div>
        );
      } catch {
        return <div className="text-muted-foreground">格式錯誤</div>;
      }
    },
  },
  {
    accessorKey: "updated_at",
    header: ({ column }) => {
      return (
        <Button
          variant="ghost"
          onClick={() => column.toggleSorting(column.getIsSorted() === "asc")}
          className="h-auto p-0 font-medium"
        >
          更新時間
          <ArrowUpDown className="ml-2 h-4 w-4" />
        </Button>
      );
    },
    cell: ({ row }) => {
      const dateString = row.getValue("updated_at") as string;
      if (!dateString) return <div className="text-muted-foreground">-</div>;

      try {
        return (
          <div className="text-sm">
            {format(new Date(dateString), "yyyy-MM-dd HH:mm", { locale: zhTW })}
          </div>
        );
      } catch {
        return <div className="text-muted-foreground">格式錯誤</div>;
      }
    },
  },
  {
    id: "actions",
    header: "操作",
    cell: ({ row }) => {
      const user = row.original;

      return (
        <DropdownMenu>
          <DropdownMenuTrigger asChild>
            <Button variant="ghost" className="h-8 w-8 p-0">
              <span className="sr-only">開啟選單</span>
              <MoreHorizontal className="h-4 w-4" />
            </Button>
          </DropdownMenuTrigger>
          <DropdownMenuContent align="end">
            <DropdownMenuLabel>操作</DropdownMenuLabel>
            <DropdownMenuSeparator />

            {actions.onView && (
              <DropdownMenuItem
                onClick={() => actions.onView?.(user)}
                className="cursor-pointer"
              >
                <Eye className="mr-2 h-4 w-4" />
                查看詳情
              </DropdownMenuItem>
            )}

            {actions.onEdit && (
              <DropdownMenuItem
                onClick={() => actions.onEdit?.(user)}
                className="cursor-pointer"
              >
                <Edit className="mr-2 h-4 w-4" />
                編輯用戶
              </DropdownMenuItem>
            )}

            {actions.onManageStores && (
              <DropdownMenuItem
                onClick={() => actions.onManageStores?.(user)}
                className="cursor-pointer"
              >
                <Store className="mr-2 h-4 w-4" />
                分配分店
              </DropdownMenuItem>
            )}

            <DropdownMenuSeparator />

            {actions.onDelete && (
              <DropdownMenuItem
                onClick={() => actions.onDelete?.(user)}
                className="cursor-pointer text-destructive focus:text-destructive"
              >
                <Trash2 className="mr-2 h-4 w-4" />
                刪除用戶
              </DropdownMenuItem>
            )}
          </DropdownMenuContent>
        </DropdownMenu>
      );
    },
    enableSorting: false,
    enableHiding: false,
  },
];<|MERGE_RESOLUTION|>--- conflicted
+++ resolved
@@ -128,11 +128,7 @@
     header: "角色",
     cell: ({ row }) => {
       const user = row.original;
-<<<<<<< HEAD
-      const role = (user as any).role || "viewer";
-=======
-      const roles = user.roles || [];
->>>>>>> 568a1802
+      const roles = (user as any).roles || [];
 
       // 角色映射表
       const roleConfig = {

"use client"

<<<<<<< HEAD
import { useState, useEffect } from "react"
import { useRouter } from "next/navigation"
import { useProducts, useStores, useCategories, useInventoryList } from "@/hooks/queries/useEntityQueries"
import { useDebounce } from "@/hooks/use-debounce"
import { useToast } from "@/components/ui/use-toast"
import { InventoryNestedTable } from "@/components/inventory/InventoryNestedTable"
import { ProductFilters } from "@/types/api-helpers"
import { Input } from "@/components/ui/input"
import { Select, SelectContent, SelectItem, SelectTrigger, SelectValue } from "@/components/ui/select"
import { Checkbox } from "@/components/ui/checkbox"
import { Alert, AlertDescription, AlertTitle } from "@/components/ui/alert"
import { Card, CardContent, CardDescription, CardHeader, CardTitle } from "@/components/ui/card"
import { Badge } from "@/components/ui/badge"
import { Button } from "@/components/ui/button"
import { 
  RotateCw as RefreshIcon, 
  Search, 
  AlertCircle, 
  LogIn, 
  Store, 
  Tag, 
  AlertTriangle, 
  PackageX,
  Package
} from "lucide-react"
import { InventoryListTable } from "@/components/inventory/InventoryListTable"
import { CreatePurchaseDialog } from "@/components/purchases/CreatePurchaseDialog"
import Link from "next/link"

export function InventoryManagement() {
  const { toast } = useToast()
  const router = useRouter()

  // 篩選器狀態管理
  const [filters, setFilters] = useState<ProductFilters>({})
  const [productNameInput, setProductNameInput] = useState("")

  // 對話框狀態管理
  const [purchaseDialogOpen, setPurchaseDialogOpen] = useState(false)

  // 使用 debounce 優化商品名稱搜尋
  const debouncedProductName = useDebounce(productNameInput, 300)

  // 將 debounced 值同步到 filters
  useEffect(() => {
    setFilters(prev => ({
      ...prev,
      product_name: debouncedProductName || undefined
    }))
  }, [debouncedProductName])

  // 獲取基礎資料
  const { data: storesData, isLoading: isLoadingStores } = useStores()
  const { data: categoriesData, isLoading: isLoadingCategories } = useCategories()
  const { data: productData, isLoading: isLoadingProducts, error, isError, refetch: refetchProducts } = useProducts(filters)

  // 獲取庫存列表數據 
  const {
    data: inventoryData,
    isLoading: isLoadingInventory,
    error: inventoryError,
    refetch: refetchInventory,
  } = useInventoryList({
    store_id: filters.store_id,
    low_stock: filters.low_stock,
    out_of_stock: filters.out_of_stock,
    product_name: filters.product_name,
  })

  const handleRefresh = () => {
    refetchInventory()
    refetchProducts()
    toast({
      title: "重新整理",
      description: "已重新載入庫存資料",
    })
  }

  /**
   * 處理門市篩選變更
   */
  const handleStoreChange = (value: string) => {
    const storeId = value === "all" ? undefined : parseInt(value)
    setFilters(prev => ({
      ...prev,
      store_id: storeId
    }))
  }

  /**
   * 處理分類篩選變更
   */
  const handleCategoryChange = (value: string) => {
    const categoryId = value === "all" ? undefined : parseInt(value)
    setFilters(prev => ({
      ...prev,
      category_id: categoryId
    }))
  }

  /**
   * 處理低庫存篩選變更
   */
  const handleLowStockChange = (checked: boolean) => {
    setFilters(prev => ({
      ...prev,
      low_stock: checked || undefined
    }))
  }

  /**
   * 處理缺貨篩選變更
   */
  const handleOutOfStockChange = (checked: boolean) => {
    setFilters(prev => ({
      ...prev,
      out_of_stock: checked || undefined
    }))
  }

  /**
   * 重置所有篩選器
   */
  const handleResetFilters = () => {
    setFilters({})
    setProductNameInput("")
  }

  /**
   * 處理商品管理操作
   * @param spuId - 商品 SPU ID
   */
  const handleManageProduct = (spuId: number) => {
    router.push(`/products/${spuId}/edit`)
  }

  /**
   * 處理庫存調整操作
   * @param skuId - SKU ID (變體 ID)
   * @param currentQuantity - 當前庫存數量
   * 
   * 現在庫存修改功能已整合到表格中，此函數主要用於資料刷新
   */
  const handleAdjustInventory = (skuId: number, currentQuantity: number) => {
    // 刷新庫存資料
    refetchInventory()
    refetchProducts()
  }

  /**
   * 轉換庫存資料為商品分組的巢狀表格格式
   * @param inventoryData - 庫存列表資料
   * @returns 轉換後的商品分組資料格式
   */
  const transformInventoryToProductData = (inventoryData: unknown[]) => {
    if (!Array.isArray(inventoryData)) {
      return []
    }
    
    // 按商品分組庫存資料
    const productGroups = new Map<number, any>()
    
    inventoryData.forEach((inventory: any) => {
      if (!inventory?.product_variant?.product) {
        return
      }
      
      const product = inventory.product_variant.product
      const productId = product.id
      const variantId = inventory.product_variant.id
      
      if (!productGroups.has(productId)) {
        // 創建商品分組
        productGroups.set(productId, {
          id: product.id,
          name: product.name,
          description: product.description,
          category_id: product.category_id,
          category: product.category,
          created_at: product.created_at,
          updated_at: product.updated_at,
          variants: new Map() // 使用 Map 來避免重複的 variant
        })
      }
      
      const productGroup = productGroups.get(productId)
      
      // 檢查是否已有此 variant
      if (!productGroup.variants.has(variantId)) {
        // 創建新的 variant
        productGroup.variants.set(variantId, {
          id: inventory.product_variant.id,
          sku: inventory.product_variant.sku,
          price: inventory.product_variant.price,
          product_id: inventory.product_variant.product_id,
          created_at: inventory.product_variant.created_at,
          updated_at: inventory.product_variant.updated_at,
          product: product,
          attribute_values: inventory.product_variant.attribute_values || [],
          inventory: []
        })
      }
      
      // 添加庫存資訊到現有 variant
      const variant = productGroup.variants.get(variantId)
      variant.inventory.push({
        id: inventory.id,
        quantity: inventory.quantity,
        low_stock_threshold: inventory.low_stock_threshold,
        store: inventory.store
      })
    })
    
    // 轉換 Map 為 Array
    return Array.from(productGroups.values()).map(product => ({
      ...product,
      variants: Array.from(product.variants.values())
    }))
  }

  /**
   * 計算當前篩選器的數量
   */
  const getActiveFiltersCount = () => {
    let count = 0
    if (filters.product_name) count++
    if (filters.store_id) count++
    if (filters.category_id) count++
    if (filters.low_stock) count++
    if (filters.out_of_stock) count++
    return count
  }

  // 顯示錯誤狀態
  if (isError) {
=======
/**
 * 庫存管理頁面 (臨時版本)
 * 
 * 注意：此頁面目前有技術債務需要修復，暫時使用簡化版本以避免編譯錯誤。
 * 完整的庫存管理功能將在後續版本中實現。
 */
export function InventoryManagement() {
>>>>>>> aed34185
    return (
    <div className="space-y-6 p-6">
      <div className="text-center">
        <h2 className="text-2xl font-bold mb-4">庫存管理</h2>
          <p className="text-muted-foreground mb-4">
          此功能正在開發中，請稍後再試。
          </p>
        <div className="bg-yellow-50 border border-yellow-200 rounded-md p-4">
          <p className="text-yellow-800">
            📋 技術債務：需要修復庫存管理頁面的狀態管理和 UI 組件導入問題
          </p>
        </div>
        <div className="flex items-center gap-2">
          <Button
            onClick={() => setPurchaseDialogOpen(true)}
            className="flex items-center gap-2"
          >
            <Package className="h-4 w-4" />
            商品入庫
          </Button>
        </div>
      </div>
<<<<<<< HEAD

      {/* 篩選器區域 */}
      <Card>
        <CardHeader>
          <CardTitle className="flex items-center gap-2">
            <Search className="h-5 w-5" />
            篩選器
            {getActiveFiltersCount() > 0 && (
              <Badge variant="secondary" className="ml-2">
                {getActiveFiltersCount()} 項篩選
              </Badge>
            )}
          </CardTitle>
          <CardDescription>
            使用以下篩選器來精確查找您需要的商品和庫存資訊
          </CardDescription>
        </CardHeader>
        <CardContent>
          <div className="grid grid-cols-1 md:grid-cols-2 lg:grid-cols-3 xl:grid-cols-5 gap-4">
            {/* 商品名稱搜尋 */}
            <div className="space-y-2">
              <label className="text-sm font-medium flex items-center gap-2">
                <Search className="h-4 w-4" />
                商品名稱
              </label>
              <Input
                placeholder="搜尋商品名稱..."
                value={productNameInput}
                onChange={(e) => setProductNameInput(e.target.value)}
                className="w-full"
              />
            </div>

            {/* 門市篩選 */}
            <div className="space-y-2">
              <label className="text-sm font-medium flex items-center gap-2">
                <Store className="h-4 w-4" />
                門市
              </label>
              <Select
                value={filters.store_id?.toString() || "all"}
                onValueChange={handleStoreChange}
              >
                <SelectTrigger>
                  <SelectValue placeholder="選擇門市" />
                </SelectTrigger>
                <SelectContent>
                  <SelectItem value="all">所有門市</SelectItem>
                  {storesData?.data?.map((store) => (
                    <SelectItem key={store.id} value={store.id?.toString() || ""}>
                      {store.name}
                    </SelectItem>
                  ))}
                </SelectContent>
              </Select>
            </div>

            {/* 分類篩選 */}
            <div className="space-y-2">
              <label className="text-sm font-medium flex items-center gap-2">
                <Tag className="h-4 w-4" />
                分類
              </label>
              <Select
                value={filters.category_id?.toString() || "all"}
                onValueChange={handleCategoryChange}
              >
                <SelectTrigger>
                  <SelectValue placeholder="選擇分類" />
                </SelectTrigger>
                <SelectContent>
                  <SelectItem value="all">所有分類</SelectItem>
                  {categoriesData?.data?.map((category) => (
                    <SelectItem key={category.id} value={category.id?.toString() || ""}>
                      {category.name}
                    </SelectItem>
                  ))}
                </SelectContent>
              </Select>
            </div>

            {/* 低庫存篩選 */}
            <div className="space-y-2">
              <label className="text-sm font-medium flex items-center gap-2">
                <AlertTriangle className="h-4 w-4" />
                庫存狀態
              </label>
              <div className="flex items-center space-x-2">
                <Checkbox
                  id="low-stock"
                  checked={!!filters.low_stock}
                  onCheckedChange={handleLowStockChange}
                />
                <label
                  htmlFor="low-stock"
                  className="text-sm font-medium leading-none peer-disabled:cursor-not-allowed peer-disabled:opacity-70"
                >
                  低庫存
                </label>
              </div>
            </div>

            {/* 缺貨篩選 */}
            <div className="space-y-2">
              <label className="text-sm font-medium flex items-center gap-2">
                <PackageX className="h-4 w-4" />
                缺貨狀態
              </label>
              <div className="flex items-center space-x-2">
                <Checkbox
                  id="out-of-stock"
                  checked={!!filters.out_of_stock}
                  onCheckedChange={handleOutOfStockChange}
                />
                <label
                  htmlFor="out-of-stock"
                  className="text-sm font-medium leading-none peer-disabled:cursor-not-allowed peer-disabled:opacity-70"
                >
                  缺貨
                </label>
              </div>
            </div>
          </div>

          {/* 操作按鈕區域 */}
          <div className="flex items-center justify-between pt-4">
            <div className="flex items-center gap-2">
              <Button variant="outline" onClick={handleResetFilters}>
                重置篩選
              </Button>
              <Button variant="outline" onClick={handleRefresh}>
                <RefreshIcon className="h-4 w-4 mr-2" />
                重新整理
              </Button>
            </div>
            {getActiveFiltersCount() > 0 && (
              <p className="text-sm text-muted-foreground">
                找到 {inventoryData?.data?.length || 0} 筆結果
              </p>
            )}
          </div>
        </CardContent>
      </Card>

      {/* 庫存列表 */}
      <Card>
        <CardHeader>
          <CardTitle className="flex items-center gap-2">
            <Package className="h-5 w-5" />
            庫存總覽
          </CardTitle>
          <CardDescription>
            顯示各商品變體的庫存狀況，包含成本與利潤分析
          </CardDescription>
        </CardHeader>
        <CardContent className="p-0">
          {inventoryError ? (
            <div className="p-6">
              <Alert>
                <AlertCircle className="h-4 w-4" />
                <AlertTitle>載入失敗</AlertTitle>
                <AlertDescription className="flex items-center justify-between">
                  <span>{inventoryError.message}</span>
                  {inventoryError.message?.includes('請先登入') && (
                    <Button asChild size="sm" className="ml-4">
                      <Link href="/login">
                        <LogIn className="h-4 w-4 mr-2" />
                        立即登入
                      </Link>
                    </Button>
                  )}
                </AlertDescription>
              </Alert>
            </div>
          ) : (
            <InventoryListTable
              data={inventoryData?.data || []}
              isLoading={isLoadingInventory}
              onSelectInventory={() => {
                toast({
                  title: "功能提示",
                  description: "請使用下方巢狀表格中的修改庫存按鈕來調整個別商品的庫存數量",
                })
              }}
            />
          )}
        </CardContent>
      </Card>

      {/* 巢狀庫存表格 */}
      <Card>
        <CardHeader>
          <CardTitle className="flex items-center gap-2">
            <Tag className="h-5 w-5" />
            商品庫存明細
          </CardTitle>
          <CardDescription>
            按商品分組顯示庫存詳情，支援展開查看各變體的庫存狀況
          </CardDescription>
        </CardHeader>
        <CardContent className="p-0">
          <InventoryNestedTable
            data={transformInventoryToProductData(inventoryData?.data || [])}
            isLoading={isLoadingInventory}
            onAdjustInventory={handleAdjustInventory}
            onManageProduct={handleManageProduct}
          />
        </CardContent>
      </Card>

      {/* 商品入庫對話框 */}
      <CreatePurchaseDialog
        open={purchaseDialogOpen}
        onOpenChange={setPurchaseDialogOpen}
        onSuccess={() => {
          refetchInventory()
          refetchProducts()
          toast({
            title: "進貨成功",
            description: "商品已成功入庫，庫存已更新",
          })
        }}
      />
=======
>>>>>>> aed34185
    </div>
  );
} <|MERGE_RESOLUTION|>--- conflicted
+++ resolved
@@ -1,6 +1,5 @@
 "use client"
 
-<<<<<<< HEAD
 import { useState, useEffect } from "react"
 import { useRouter } from "next/navigation"
 import { useProducts, useStores, useCategories, useInventoryList } from "@/hooks/queries/useEntityQueries"
@@ -236,15 +235,6 @@
 
   // 顯示錯誤狀態
   if (isError) {
-=======
-/**
- * 庫存管理頁面 (臨時版本)
- * 
- * 注意：此頁面目前有技術債務需要修復，暫時使用簡化版本以避免編譯錯誤。
- * 完整的庫存管理功能將在後續版本中實現。
- */
-export function InventoryManagement() {
->>>>>>> aed34185
     return (
     <div className="space-y-6 p-6">
       <div className="text-center">
@@ -267,7 +257,6 @@
           </Button>
         </div>
       </div>
-<<<<<<< HEAD
 
       {/* 篩選器區域 */}
       <Card>
@@ -491,8 +480,6 @@
           })
         }}
       />
-=======
->>>>>>> aed34185
     </div>
   );
 } 